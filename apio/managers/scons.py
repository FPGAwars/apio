"""DOC: TODO"""

# C0302: Too many lines in module (1032/1000) (too-many-lines)
# pylint: disable=C0302

# -*- coding: utf-8 -*-
# -- This file is part of the Apio project
# -- (C) 2016-2019 FPGAwars
# -- Author Jesús Arroyo
# -- Licence GPLv2

import os
import re
import time
import datetime
import shutil
from pathlib import Path

import importlib.metadata
import click
import semantic_version

from apio import util
from apio.managers.arguments import process_arguments
from apio.managers.arguments import serialize_scons_flags
from apio.managers.system import System
from apio.profile import Profile
from apio.resources import Resources
from apio.managers.project import Project

# -- Constant for the dictionary PROG, which contains
# -- the programming configuration
SERIAL_PORT = "serial_port"
FTDI_ID = "ftdi_id"
SRAM = "sram"
FLASH = "flash"

# -- ANSI Constants
CURSOR_UP = "\033[F"
ERASE_LINE = "\033[K"


class SCons:
    """Class for managing the scons tools"""

    def __init__(self, project_dir: Path):
        """Initialization:
        * project_dir: path where the sources are located
          If not given, the curent working dir is used
        """

        # -- Read the project file (apio.ini)
        self.proj = Project()
        self.proj.read()

        # -- Read the apio profile file
        self.profile = Profile()

        # -- Read the apio resources
        self.resources = Resources()

        # -- Project path is given
        if project_dir:
            # Check if it is a correct folder
            # (or create a new one)
            project_dir = util.check_dir(project_dir)

            # Change to that folder
            os.chdir(project_dir)

    @util.command
    def clean(self, args):
        """Execute apio clean"""

        # -- Split the arguments
        __, __, arch = process_arguments(args, self.resources)

        # --Clean the project: run scons -c (with aditional arguments)
        return self.run("-c", arch=arch, variables=[], packages=[])

    @util.command
    def verify(self, args):
        """Executes scons for verifying"""

        # -- Split the arguments
        __, __, arch = process_arguments(args, self.resources)

        # -- Execute scons!!!
        # -- The packages to check are passed
        return self.run(
            "verify",
            variables=[],
            arch=arch,
            packages=["oss-cad-suite"],
        )

    @util.command
    def graph(self, args):
        """Executes scons for visual graph generation"""

        # -- Split the arguments
        var, _, arch = process_arguments(args, self.resources)

        # -- Execute scons!!!
        # -- The packages to check are passed
        return self.run(
            "graph",
            variables=var,
            arch=arch,
            packages=["oss-cad-suite"],
        )

    @util.command
    def lint(self, args):
        """DOC: TODO"""

        config = {}
        __, __, arch = process_arguments(config, self.resources)
        var = serialize_scons_flags(
            {
                "all": args.get("all"),
                "top": args.get("top"),
                "nowarn": args.get("nowarn"),
                "warn": args.get("warn"),
                "nostyle": args.get("nostyle"),
            }
        )
        return self.run(
            "lint",
            variables=var,
            arch=arch,
            packages=["oss-cad-suite"],
        )

    @util.command
    def sim(self, args):
        """Simulates a testbench and shows the result in a gtkwave window."""

        # -- Split the arguments
        var, _, arch = process_arguments(args, self.resources)

        return self.run(
            "sim",
            variables=var,
            arch=arch,
            packages=["oss-cad-suite", "gtkwave"],
        )

    @util.command
    def test(self, args):
        """Tests all or a single testbench by simulating."""

        # -- Split the arguments
        var, _, arch = process_arguments(args, self.resources)

        return self.run(
            "test",
            variables=var,
            arch=arch,
            packages=["oss-cad-suite"],
        )

    @util.command
    def build(self, args):
        """Build the circuit"""

        # -- Split the arguments
        var, board, arch = process_arguments(args, self.resources)

        # -- Execute scons!!!
        # -- The packages to check are passed
        return self.run(
            "build",
            variables=var,
            board=board,
            arch=arch,
            packages=["oss-cad-suite"],
        )

    # run(self, command, variables, packages, board=None, arch=None):

    @util.command
    def time(self, args):
        """DOC: TODO"""

        var, board, arch = process_arguments(args, self.resources)
        return self.run(
            "time",
            variables=var,
            board=board,
            arch=arch,
            packages=["oss-cad-suite"],
        )

    @util.command
    def upload(self, config: dict, prog: dict):
        """Upload the circuit to the board
        INPUTS:
          * config: Dictionary with the initial configuration
            * board
            * verbose
            * top-module
          * prog: Programming configuration parameters
            * serial_port: Serial port name
            * ftdi_id: ftdi identificator
            * sram: Perform SRAM programming
            * flash: Perform Flash programming
        OUTPUT: Exit code after executing scons
        """

        # -- Get important information from the configuration
        # -- It will raise an exception if it cannot be solved
        flags, board, arch = process_arguments(config, self.resources)

        # -- Information about the FPGA is ok!

        # -- Get the command line to execute for programming
        # -- the FPGA (programmer executable + arguments)
        # -- Ex: 'tinyprog --pyserial -c /dev/ttyACM0 --program'
        # -- Ex: 'iceprog -d i:0x0403:0x6010:0'
        programmer = self.get_programmer(board, prog)

        # -- Add as a flag to pass it to scons
        flags += [f"prog={programmer}"]

        # -- Execute Scons for uploading!
        exit_code = self.run(
            "upload",
            variables=flags,
            packages=["oss-cad-suite"],
            board=board,
            arch=arch,
        )

        return exit_code

    def get_programmer(self, board: str, prog: dict) -> str:
        """Get the command line (string) to execute for programming
        the FPGA (programmer executable + arguments)

        * INPUT
          * board: (string): Board name
          * prog: Programming configuration params
            * serial_port: Serial port name
            * ftdi_id: ftdi identificator
            * sram: Perform SRAM programming
            * flash: Perform Flash programming

        * OUTPUT: A string with the command+args to execute
        """

        # -- Return string to create
        programmer = ""

        # -- Mandatory: There should be a board defined
        # -- If not: return!
        # -- It should not be the case bacause it has been
        # -- checked previously... but just in case....
        if not board:
            return programmer

        # -- Get the board information
        # -- Board name
        # -- FPGA
        # -- Programmer type
        # -- Programmer name
        # -- USB id  (vid, pid)
        board_data = self.resources.boards[board]

        # -- Check platform. If the platform is not compatible
        # -- with the board an exception is raised
        self.check_platform(board_data)

        # -- Check pip packages. If the corresponding pip_packages
        # -- is not installed, an exception is raised
        self.check_pip_packages(board_data)

        # -- Special case for the TinyFPGA on MACOS platforms
        # -- TinyFPGA BX board is not detected in MacOS HighSierra
        if "tinyprog" in board_data:

            # -- Get the platform
            platform = util.get_systype()

            # -- darwin / darwin_arm64 platforms
            if "darwin" in platform or "darwin_arm64" in platform:

                # In this case the serial check is ignored
                # This is the command line to execute for uploading the
                # circuit
                return "tinyprog --libusb --program"

        # -- Serialize programmer command
        # -- Get a string with the command line to execute
        # -- BUT! it is a TEMPLATE string, with some parameters
        # -- that needs to be set!
        # --   * "${VID}" (optional): USB vendor id
        # --   * "${PID}" (optional): USB Product id
        # --   * "${FTDI_ID}" (optional): FTDI id
        # --   * "${SERIAL_PORT}" (optional): Serial port name
        programmer = self.serialize_programmer(
            board_data, prog[SRAM], prog[FLASH]
        )

        # -- Assign the parameters in the Template string

        # -- Replace USB vendor id
        # -- Ex. "${VID}" --> "0403"
        if "${VID}" in programmer:

            # -- Get the vendor id
            vid = board_data["usb"]["vid"]
            # -- Place the value in the command string
            programmer = programmer.replace("${VID}", vid)

        # -- Replace USB product id
        # -- Ex. "${PID}" --> "6010"
        if "${PID}" in programmer:

            # -- Get the product id
            pid = board_data["usb"]["pid"]
            # -- Place the value in the command string
            programmer = programmer.replace("${PID}", pid)

        # -- Replace FTDI index
        # -- Ex. "${FTDI_ID}" --> "0"
        if "${FTDI_ID}" in programmer:

            # -- Check that the board is connected
            # -- If not, an exception is raised
            self.check_usb(board, board_data)

            # -- Get the FTDI index of the connected board
            ftdi_id = self.get_ftdi_id(board, board_data, prog[FTDI_ID])

            # -- Place the value in the command string
            programmer = programmer.replace("${FTDI_ID}", ftdi_id)

        # Replace Serial port
        # -- The board uses a Serial port for uploading the circuit
        if "${SERIAL_PORT}" in programmer:

            # -- Check that the board is connected
            self.check_usb(board, board_data)

            # -- Get the serial port
            device = self.get_serial_port(board, board_data, prog[SERIAL_PORT])

            # -- Place the value in the command string
            programmer = programmer.replace("${SERIAL_PORT}", device)

        # -- Return the Command to execute for uploading the circuit
        # -- to the given board
        return programmer

    @staticmethod
    def check_platform(board_data: dict) -> None:
        """Check if the current board is compatible with the
        current platform. There are some boards, like icoboard,
        that only runs in the platform linux/arm7
        * INPUT:
          * board_data: Dictionary with board information
            * Board name
            * FPGA
            * Programmer type
            * Programmer name
            * USB id  (vid, pid)

        Only in case the platform is not compatible with the board,
        and exception is raised
        """

        # -- Normal case: the board does not have a special platform
        # -- (it can be used in many platforms)
        if "platform" not in board_data:
            return

        # -- Get the platform were the board should be used
        platform = board_data["platform"]

        # -- Get the current platform
        current_platform = util.get_systype()

        # -- Check if they are not compatible!
        if platform != current_platform:

            # Incorrect platform
            if platform == "linux_armv7l":
                raise ValueError("incorrect platform: RPI2 or RPI3 required")

            raise ValueError(f"incorrect platform {platform}")

    def check_pip_packages(self, board_data):
        """Check if the corresponding pip package with the programmer
        has already been installed. In the case of an apio package
        it is just ignored

        * INPUT:
          * board_data: Dictionary with board information
            * Board name
            * FPGA
            * Programmer type
            * Programmer name
            * USB id  (vid, pid)
        """

        # -- Get the programmer object for the given board
        prog_info = board_data["programmer"]

        # -- Get the programmer type
        prog_type = prog_info["type"]

        # -- Get the programmer information
        # -- Command, arguments, pip package, etc...
        prog_data = self.resources.programmers[prog_type]

        # -- Get all the pip packages from the distribution
        all_pip_packages = self.resources.distribution["pip_packages"]

        # -- Get the name of the pip package of the current programmer,
        # -- if any (The programmer maybe in a pip package or an apio package)
        pip_packages = prog_data.get("pip_packages") or []

        # -- Check if pip package was installed
        # -- In case of an apio package it is just ignored
        for pip_pkg in pip_packages:

            # -- Get legacy string (Ex. ">=1.0.21,<1.1.0")
            legacy_str = all_pip_packages[pip_pkg]

            # -- Convert it into a legacy object
            spec = semantic_version.Spec(legacy_str)

            # -- Get package version
            try:
                pkg_version = importlib.metadata.version(pip_pkg)

            except importlib.metadata.PackageNotFoundError as exc:
                click.secho(f"Error: '{pip_pkg}' is not installed", fg="red")
                click.secho(
                    "Please run:\n" f"   pip install -U apio[{pip_pkg}]",
                    fg="yellow",
                )
                raise ValueError("Package not installed") from exc

            # -- Check pip_package version
            version = semantic_version.Version(pkg_version)

            # -- Version does not match!
            if not spec.match(version):
                click.secho(
                    f"Error: '{pip_pkg}' "
                    + f"version ({version}) "
                    + f"does not match {spec}",
                    fg="red",
                )
                click.secho(
                    "Please run:\n" f"   pip install -U apio[{pip_pkg}]",
                    fg="yellow",
                )
                raise ValueError("Incorrect version number")

            # -- Check pip_package itself
            try:
                __import__(pip_pkg)

            # -- Exit if a package is not working
            except ModuleNotFoundError as exc:

                # -- Get a string with the python version
                python_version = util.get_python_version()

                # -- Construct the error message
                message = f"'{pip_pkg}' not compatible with "
                message += f"Python {python_version}"
                message += f"\n       {exc}"

                # -- Raise an exception
                raise ValueError(message) from exc

    def serialize_programmer(
        self, board_data: dict, sram: bool, flash: bool
    ) -> str:
        """
        * INPUT:
          * board_data: Dictionary with board information
            * Board name
            * FPGA
            * Programmer type
            * Programmer name
            * USB id  (vid, pid)
          * sram: Perform sram programming
          * flash: Perform flash programming
        * OUTPUT: It returns a template string with the command line
           to execute for uploading the circuit. It has the following
           parameters (in the string):
           * "${VID}" (optional): USB vendor id
           * "${PID}" (optional): USB Product id
           * "${FTDI_ID}" (optional): FTDI id
           * "${SERIAL_PORT}" (optional): Serial port name

          Example of output strings:
          "'tinyprog --pyserial -c ${SERIAL_PORT} --program'"
          "'iceprog -d i:0x${VID}:0x${PID}:${FTDI_ID}'"
        """

        # -- Get the programmer type
        # -- Ex. type: "tinyprog"
        # -- Ex. type: "iceprog"
        prog_info = board_data["programmer"]
        prog_type = prog_info["type"]

        # -- Get all the information for that type of programmer
        # -- * command
        # -- * arguments
        # -- * pip package
        content = self.resources.programmers[prog_type]

        # -- Get the command (without arguments) to execute
        # -- for programming the current board
        # -- Ex. "tinyprog"
        # -- Ex. "iceprog"
        programmer = content["command"]

        # -- Let's add the arguments for executing the programmer
        if content.get("args"):
            programmer += f" {content['args']}"

        # -- Some tools need extra arguments
        # -- (like dfu-util for example)
        if prog_info.get("extra_args"):
            programmer += f" {prog_info['extra_args']}"

        # -- Special cases for different programmers

        # -- Enable SRAM programming
        if sram:

            # Only for iceprog programmer
            if programmer.startswith("iceprog"):
                programmer += " -S"

        # -- Enable FLASH programming
        if flash:

            # Only for ujprog programmer
            if programmer.startswith("ujprog"):
                programmer = programmer.replace("SRAM", "FLASH")

        return programmer

    @staticmethod
    def check_usb(board: str, board_data: dict) -> None:
        """Check if the given board is connected or not to the computer
           If it is not connected, an exception is raised

        * INPUT:
          * board: Board name (string)
          * board_data: Dictionary with board information
            * Board name
            * FPGA
            * Programmer type
            * Programmer name
            * USB id  (vid, pid)
        """

        # -- The board is connected by USB
        # -- If it does not have the "usb" property, it means
        # -- the board configuration is wrong...Raise an exception
        if "usb" not in board_data:
            raise AttributeError("Missing board configuration: usb")

        # -- Get the vid and pid from the configuration
        # -- Ex. {'vid': '0403', 'pid':'6010'}
        usb_data = board_data["usb"]

        # -- Create a string with vid, pid in the format "vid:pid"
        hwid = f"{usb_data['vid']}:{usb_data['pid']}"

        # -- Get the list of the connected USB devices
        # -- (execute the command "lsusb" from the apio System module)
        system = System()
        connected_devices = system.get_usb_devices()

        # -- Check if the given device (vid:pid) is connected!
        # -- Not connected by default
        found = False

        for usb_device in connected_devices:

            # -- Device found! Board connected!
            if usb_device["hwid"] == hwid:
                found = True
                break

        # -- The board is NOT connected
        if not found:

            # -- Special case! TinyFPGA board
            # -- Maybe the board is NOT detected because
            # -- the user has not press the reset button and the bootloader
            # -- is not active
            if "tinyprog" in board_data:
                click.secho(
                    "Activate bootloader by pressing the reset button",
                    fg="yellow",
                )

            # -- Raise an exception
            raise ConnectionError("board " + board + " not connected")

    def get_serial_port(
        self, board: str, board_data: dict, ext_serial_port: str
    ) -> str:
        """Get the serial port of the connected board
        * INPUT:
          * board: Board name (string)
          * board_data: Dictionary with board information
            * Board name
            * FPGA
            * Programmer type
            * Programmer name
            * USB id  (vid, pid)
          * ext_serial_port: serial port name given by the user (optional)

        * OUTPUT: (string) The serial port name

        It raises an exception if the board is not connected
        """

        # -- Search Serial port by USB id
        device = self._check_serial(board, board_data, ext_serial_port)

        # -- Board not connected
        if not device:
            raise ConnectionError("board " + board + " not connected")

        # -- Board connected. Return the serial port detected
        return device

    def _check_serial(
        self, board: str, board_data: dict, ext_serial_port: str
    ) -> str:
        """Check the that the serial port for the given board exists
         (board connedted)

        * INPUT:
          * board: Board name (string)
          * board_data: Dictionary with board information
            * Board name
            * FPGA
            * Programmer type
            * Programmer name
            * USB id  (vid, pid)
          * ext_serial_port: serial port name given by the user (optional)

        * OUTPUT: (string) The serial port name
        """

        # -- The board is connected by USB
        # -- If it does not have the "usb" property, it means
        # -- the board configuration is wrong...Raise an exception
        if "usb" not in board_data:
            raise AttributeError("Missing board configuration: usb")

        # -- Get the vid and pid from the configuration
        # -- Ex. {'vid': '0403', 'pid':'6010'}
        usb_data = board_data["usb"]

        # -- Create a string with vid, pid in the format "vid:pid"
        hwid = f"{usb_data['vid']}:{usb_data['pid']}"

        # -- Get the list of the connected serial ports
        # -- Ex: [{'port': '/dev/ttyACM0',
        #          'description': 'ttyACM0',
        #          'hwid': 'USB VID:PID=1D50:6130 LOCATION=1-5:1.0'}]
        serial_ports = util.get_serial_ports()

        # -- If no serial ports detected: raise an Error!
        if not serial_ports:

            # Board not available
            raise AttributeError("board " + board + " not available")

        # -- Match the discovered serial ports
        for serial_port_data in serial_ports:

            # -- Get the port name of the detected board
            port = serial_port_data["port"]

            # If the --device options is set but it doesn't match
            # the detected port, skip the port.
            if ext_serial_port and ext_serial_port != port:
                continue

            # -- Check if the TinyFPGA board is connected
            connected = self._check_tinyprog(board_data, port)

            # -- If the usb id matches...
            if hwid.lower() in serial_port_data["hwid"].lower():

                # -- Special case: TinyFPGA. Ignore usb id if
                # -- board not detected
                if "tinyprog" in board_data and not connected:
                    continue

                # -- Return the serial port
                return port

        # -- No serial port found...
        return None

    @staticmethod
    def _check_tinyprog(board_data: dict, port: str) -> bool:
        """Check if the correct TinyFPGA board is connected
        * INPUT:
          * board_data: Dictionary with board information
             * Board name
             * FPGA
             * Programmer type
             * Programmer name
             * USB id  (vid, pid)
          * port: Serial port name

        * OUTPUT:
          * True: TinyFPGA detected
          * False: TinyFPGA not detected
        """

        # -- Check that the given board has the property "tinyprog"
        # -- If not, return False
        if "tinyprog" not in board_data:
            return False

        # -- Get the board description from the the apio database
        board_desc = board_data["tinyprog"]["desc"]

        # -- Build a regular expresion for finding this board
        # -- description in the connected board
        # -- Ex: '^TinyFPGA BX$'
        # -- Notes on regular expresions:
        # --   ^  --> Means the begining of the string
        # --   $  --> End of string
        desc_pattern = f"^{board_desc}$"

        # -- Get a list with the meta data of all the TinyFPGA boards
        # -- connected
        list_meta = util.get_tinyprog_meta()

        # -- Check if there is a match: target TinyFPGA is ok
        for tinyprog_meta in list_meta:

            # -- Get the serial port name
            tinyprog_port = tinyprog_meta["port"]

            # -- Get the name of the connected board
            tinyprog_name = tinyprog_meta["boardmeta"]["name"]

            # -- # If the port is detected and it matches the pattern
            if port == tinyprog_port and re.match(desc_pattern, tinyprog_name):

                # -- TinyFPGA board detected!
                return True

        # -- TinyFPGA board not detected!
        return False

    def get_ftdi_id(self, board, board_data, ext_ftdi_id) -> str:
        """Get the FTDI index of the detected board

        * INPUT:
          * board: Board name (string)
          * board_data: Dictionary with board information
            * Board name
            * FPGA
            * Programmer type
            * Programmer name
            * USB id  (vid, pid)
          * ext_ftdi_id: FTDI index given by the user (optional)

        * OUTPUT: It return the FTDI index (as a string)
                  Ex: '0'

          It raises an exception if no FTDI device is connected
        """

        # -- Search device by FTDI id
        ftdi_id = self._check_ftdi(board, board_data, ext_ftdi_id)

        # -- No FTDI board connected
        if ftdi_id is None:
            raise AttributeError("board " + board + " not connected")

        # -- Return the FTDI index
        # -- Ex: '0'
        return ftdi_id

    @staticmethod
    def _check_ftdi(board: str, board_data: dict, ext_ftdi_id: str) -> str:
        """Check if the given ftdi board is connected or not to the computer
           and return its FTDI index

        * INPUT:
          * board: Board name (string)
          * board_data: Dictionary with board information
            * Board name
            * FPGA
            * Programmer type
            * Programmer name
            * USB id  (vid, pid)
          * ext_ftdi_id: FTDI index given by the user (optional)

        * OUTPUT: It return the FTDI index (as a string)
                  Ex: '0'
              * Or None if no board is found
        """

        # -- Check that the given board has the property "ftdi"
        # -- If not, it is an error. Raise an exception
        if "ftdi" not in board_data:
            raise AttributeError("Missing board configuration: ftdi")

        # -- Get the board description from the the apio database
        board_desc = board_data["ftdi"]["desc"]

        # -- Build a regular expresion for finding this board
        # -- description in the connected board
        # -- Ex: '^Alhambra II.*$'
        # -- Notes on regular expresions:
        # --   ^  --> Means the begining of the string
        # --   .  --> Any character
        # --   .* --> zero or many characters
        # --   $  --> End of string
        desc_pattern = f"^{board_desc}.*$"

        # -- Get the list of the connected FTDI devices
        # -- (execute the command "lsftdi" from the apio System module)
        system = System()
        connected_devices = system.get_ftdi_devices()

        # -- No FTDI devices detected --> Error!
        if not connected_devices:

            # -- Board not available
            raise AttributeError("board " + board + " not available")

        # -- Check if the given board is connected
        # -- and if so, return its FTDI index
        for ftdi_device in connected_devices:

            # -- Get the FTDI index
            # -- Ex: '0'
            index = ftdi_device["index"]

            # If the --device options is set but it doesn't match
            # with the detected index, skip the port.
            if ext_ftdi_id is not None and ext_ftdi_id != index:
                continue

            # If matches the description pattern
            # return the index for the FTDI device.
            if re.match(desc_pattern, ftdi_device["description"]):
                return index

        # -- No FTDI board found
        return None

    # R0913: Too many arguments (6/5)
    # pylint: disable=R0913
    def run(self, command, variables, packages, board=None, arch=None):
        """Executes scons"""

        # -- Check if in the current project a custom SConstruct file
        # is being used. We fist build the full name (with the full path)
        scon_file = Path.cwd() / "SConstruct"

        # -- If the SConstruct file does NOT exist, we use the one provided by
        # -- apio, which is located in the resources/arch/ folder
        if not scon_file.exists():
            # -- This is the default SConstruct file
            resources = util.get_full_path("resources")
            default_scons_file = resources / arch / "SConstruct"

            # -- It is passed to scons using the flag -f default_scons_file
            variables += ["-f", f"{default_scons_file}"]

        else:
            # -- We are using our custom SConstruct file
            click.secho("Info: use custom SConstruct file")

        # -- Check the configuration mode
        if self.proj.exe_mode == "default":
            # Run on `default` config mode
            # -- Check if the necessary packages are installed
            if not util.resolve_packages(
                packages,
                self.profile.packages,
                self.resources.distribution.get("packages"),
            ):
                # Exit if a package is not installed
                raise AttributeError("Package not installed")
        else:
            click.secho("Info: native exe mode")

        # -- Execute scons
        return self._execute_scons(command, variables, board)

    # R0914: Too many local variables (19/15)
    # pylint: disable=R0914
    def _execute_scons(self, command: str, variables: list, board: str) -> int:
        """Execute the scons builder
        * INPUTS:
          * command: (string): Apio command. Ex. 'upload', 'build'...
          * variables: Parameters passed to scons
            Ex. ['fpga_arch=ice40', 'fpga_size=8k', 'fpga_type=lp',
                 'fpga_pack=cm81', 'top_module=main',
                 'prog=tinyprog --pyserial -c /dev/ttyACM0 --program',
                 '-f', '/home/obijuan/Develop/FPGAwars/apio/apio/
                        resources/ice40/SConstruct']
          * board: (string) Board name

        * OUTPUT: Exit code
           * 0: SUCESS!!
           * x: Error
        """

        # -- Get the terminal width (typically 80)
        terminal_width, _ = shutil.get_terminal_size()

        # -- Read the time (for measuring how long does it take
        # -- to execute the apio command)
        start_time = time.time()

        # -- Only for these three commands
        if command in ("build", "upload", "time"):

            # -- Get the type of board
            if board:
                processing_board = board
            else:
                processing_board = "custom board"

            # -- Get the date as a string
            date_time_str = datetime.datetime.now().strftime("%c")

            # -- Board name string in color
            board_color = click.style(processing_board, fg="cyan", bold=True)

            # -- Print information on the console
            click.echo(f"[{date_time_str}] Processing {board_color}")

            # -- Print a horizontal line
            click.secho("-" * terminal_width, bold=True)

        # -- Command to execute: scons -Q apio_cmd flags
        scons_command = ["scons"] + ["-Q", command] + variables

        # -- Execute the scons builder!
        result = util.exec_command(
            scons_command,
            stdout=util.AsyncPipe(self._on_stdout),
            stderr=util.AsyncPipe(self._on_stderr),
        )

        # -- Get the exit code
        exit_code = result["returncode"]

        # -- Is there an error? True/False
        is_error = exit_code != 0

        # -- Calculate the time it took to execute the command
        duration = time.time() - start_time

        # -- Summary
        summary_text = f" Took {duration:.2f} seconds "

        # -- Half line
        half_line = "=" * int(((terminal_width - len(summary_text) - 10) / 2))

        # -- Status message
        status = (
            click.style(" ERROR ", fg="red", bold=True)
            if is_error
            else click.style("SUCCESS", fg="green", bold=True)
        )

        # -- Print all the information!
        util.safe_click(
<<<<<<< HEAD
            f"{half_line} [{status}]{summary_text}{half_line}", err=is_error
=======
            f"{half_line} [{status}]{summary_text}{half_line}",
            err=is_error,
>>>>>>> 0adeab06
        )

        # -- Return the exit code
        return exit_code

    @staticmethod
    def _on_stdout(line):

        # ---- Fomu output processing BEGIN
        # pattern_fomu = r"^Download\s*\[=*\]\s\d{1,3}%"
        pattern_fomu = r"^Download\s*\[=*"
        match = re.search(pattern_fomu, line)
        if match:
            # -- Delete the previous line
            print(CURSOR_UP + ERASE_LINE, end="", flush=True)
        # ---- Fomu output processing END

        fgcol = "green" if "is up to date" in line else None
        fgcol = "green" if match else fgcol
        click.secho(line, fg=fgcol)

    @staticmethod
    def _on_stderr(line: str):
        """Callback function. It is called when the running command
        has printed something on the console
        """

        # -- Ignore blank lines ('')
        if not line:
            return

        # ------- tinyprog output processing BEGIN
        # -- Check if the line correspond to an output of
        # -- the tinyprog programmer (TinyFPGA board)
        # -- Match outputs like these " 97%|█████████▋| "
        # -- Regular expression remainder:
        # -- \s --> Match one blank space
        # -- \d{1,3} one, two or three decimal digits
        pattern_tinyprog = r"\s\d{1,3}%\|█*"

        # -- Calculate if there is a match
        match_tinyprog = re.search(pattern_tinyprog, line)

        # -- Math all the progress bar lines except the
        # -- initial one (when it is 0%)
        if match_tinyprog and " 0%|" not in line:
            # -- Delete the previous line
            print(CURSOR_UP + ERASE_LINE, end="", flush=True)
        # ------- tinyprog output processing END

        # ------- iceprog output processing BEGIN
        # -- Match outputs like these "addr 0x001400  3%"
        # -- Regular expression remainder:
        # -- ^ --> Match the begining of the line
        # -- \s --> Match one blank space
        # -- [0-9A-F]+ one or more hexadecimal digit
        # -- \d{1,2} one or two decimal digits
        pattern = r"^addr\s0x[0-9A-F]+\s+\d{1,2}%"

        # -- Calculate if there is a match!
        match = re.search(pattern, line)

        # -- It is a match! (iceprog is running!)
        # -- (or if it is the end of the writing!)
        # -- (or if it is the end of verifying!)
        if match or "done." in line or "VERIFY OK" in line:
            # -- Delete the previous line
            print(CURSOR_UP + ERASE_LINE, end="", flush=True)
        # ------- Iceprog output processing END

        # -- Print the line (In YELLOW)
        # -- In case of error print it in RED
        fgcol = "red" if "error" in line.lower() else "yellow"
        click.secho(line, fg=fgcol)<|MERGE_RESOLUTION|>--- conflicted
+++ resolved
@@ -986,12 +986,8 @@
 
         # -- Print all the information!
         util.safe_click(
-<<<<<<< HEAD
-            f"{half_line} [{status}]{summary_text}{half_line}", err=is_error
-=======
             f"{half_line} [{status}]{summary_text}{half_line}",
             err=is_error,
->>>>>>> 0adeab06
         )
 
         # -- Return the exit code
