--- conflicted
+++ resolved
@@ -161,18 +161,6 @@
         scons_dir = os.path.join(util.get_package_dir('tool-scons'), 'script')
         sconstruct_name = 'SConstruct'
 
-<<<<<<< HEAD
-=======
-        # Give the priority to the packages installed by apio
-        os.environ['PATH'] = os.pathsep.join(
-            [iverilog_dir, icestorm_dir, os.environ['PATH']])
-
-        # Add environment variables
-        os.environ['IVL'] = os.path.join(iverilog_base_dir, 'lib', 'ivl')
-        os.environ['VLIB'] = os.path.join(iverilog_base_dir, 'vlib',
-                                          'system.v')
-
->>>>>>> 2b1ff77a
         # -- Check for the SConstruct file
         if not isfile(join(util.get_project_dir(), sconstruct_name)):
             click.secho('Using default SConstruct file')
@@ -186,10 +174,9 @@
                 [iverilog_dir, icestorm_dir, os.environ['PATH']])
 
             # Add environment variables
-            os.environ['IVL'] = os.path.join(
-                packages_dir, 'toolchain-iverilog', 'lib', 'ivl')
-            os.environ['VLIB'] = os.path.join(
-                packages_dir, 'toolchain-iverilog', 'vlib', 'system.v')
+            os.environ['IVL'] = os.path.join(iverilog_base_dir, 'lib', 'ivl')
+            os.environ['VLIB'] = os.path.join(iverilog_base_dir, 'vlib',
+                                              'system.v')
 
             # -- Check for the scons tools
             if not isdir(scons_dir):
@@ -234,7 +221,6 @@
                 click.secho("-" * terminal_width, bold=True)
 
             click.secho("Executing: scons -Q {0} {1}".format(
-<<<<<<< HEAD
                             command, ' '.join(variables)))
 
             if self.profile.check_exe_apio():
@@ -243,9 +229,6 @@
             else:
                 scons = ['scons']
 
-=======
-                        command, ' '.join(variables)))
->>>>>>> 2b1ff77a
             result = util.exec_command(
                 scons + ['-Q', command] + variables,
                 stdout=util.AsyncPipe(self._on_run_out),
