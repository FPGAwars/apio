{
  "iceprog": {
    "command": "iceprog",
    "args": "-d i:0x${VID}:0x${PID}:${FTDI_ID}"
  },
  "icoprog": {
    "command": "export WIRINGPI_GPIOMEM=1; icoprog",
    "args": "-p <"
  },
  "litterbox": {
    "command": "sudo litterbox",
    "args": "-c",
    "pip_packages": [ "litterbox" ]
  },
  "blackiceprog": {
    "command": "black-iceprog",
    "args": "${SERIAL_PORT}",
    "pip_packages": [ "blackiceprog" ]
  },
  "tinyfpgab": {
    "command": "tinyfpgab",
    "args": "-c ${SERIAL_PORT} --program",
    "pip_packages": [ "tinyfpgab" ]
  },
  "iCEburn": {
    "command": "iCEburn",
    "args": "-ew"
  },
  "tinyprog": {
    "command": "tinyprog",
    "args": "--pyserial -c ${SERIAL_PORT} --program",
    "pip_packages": [ "tinyprog" ]
  },
<<<<<<< HEAD
  "ujprog": {
    "command": "ujprog",
    "args": "-q -j SRAM"
=======
  "dfu-util": {
    "command": "sudo dfu-util",
    "args": "-D"
>>>>>>> 8af6450d
  }
}<|MERGE_RESOLUTION|>--- conflicted
+++ resolved
@@ -31,14 +31,12 @@
     "args": "--pyserial -c ${SERIAL_PORT} --program",
     "pip_packages": [ "tinyprog" ]
   },
-<<<<<<< HEAD
   "ujprog": {
     "command": "ujprog",
     "args": "-q -j SRAM"
-=======
+  },
   "dfu-util": {
     "command": "sudo dfu-util",
     "args": "-D"
->>>>>>> 8af6450d
   }
 }