--- conflicted
+++ resolved
@@ -4,11 +4,7 @@
 # -- Author Jesús Arroyo
 # -- Licence GPLv2
 
-<<<<<<< HEAD
-VERSION = (0, 3, 3)
-=======
 VERSION = (0, 4, '0rc')
->>>>>>> 49724f79
 __version__ = '.'.join([str(s) for s in VERSION])
 
 __title__ = 'apio'
